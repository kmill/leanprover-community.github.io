--- conflicted
+++ resolved
@@ -1,4 +1,3 @@
-<<<<<<< HEAD
 1:
   title  : The Irrationality of the Square Root of 2
   decl   : data/real/irrational.html#irrational_sqrt_two
@@ -58,7 +57,7 @@
 17:
   title  : De Moivre’s Theorem
   decl   : data/complex/exponential.html#complex.cos_add_sin_mul_I_pow
-  author : mathlib
+  author : Yury G. Kudryashov
 18:
   title  : Liouville’s Theorem and the Construction of Trancendental Numbers
   author :
@@ -129,7 +128,7 @@
 38:
   title  : Arithmetic Mean/Geometric Mean
   decl   : analysis/mean_inequalities.html#real.am_gm_weighted
-  author : mathlib
+  author : Yury G. Kudryashov
 39:
   title  : Solutions to Pell’s Equation
   decl   : number_theory/pell.html#pell.eq_pell
@@ -256,7 +255,7 @@
 75:
   title  : The Mean Value Theorem
   decl   : analysis/calculus/mean_value.html#exists_deriv_eq_slope
-  author : mathlib
+  author : Yury G. Kudryashov
 76:
   title  : Fourier Series
   author :
@@ -338,348 +337,4 @@
   author :
 100:
   title  : Descartes Rule of Signs
-  author :
-=======
-100thms:
-   1:
-      - title  : The Irrationality of the Square Root of 2
-      - decl   : data/real/irrational.html#irrational_sqrt_two
-      - author : mathlib
-   2:
-      - title  : Fundamental Theorem of Algebra
-      - decl   : analysis/complex/polynomial.html#complex.exists_root
-      - author : Chris Hughes
-   3:
-      - title  : The Denumerability of the Rational Numbers
-      - decl   :
-      - author : Chris Hughes
-   4:
-      - title  : Pythagorean Theorem
-      - decl   :
-      - author :
-   5:
-      - title  : Prime Number Theorem
-      - author :
-   6:
-      - title  : Godel’s Incompleteness Theorem
-      - decl   :
-      - author :
-   7:
-      - title  : Law of Quadratic Reciprocity
-      - decl   : number_theory/quadratic_reciprocity.html#zmod.quadratic_reciprocity
-      - author : Chris Hughes
-   8:
-      - title  : The Impossibility of Trisecting the Angle and Doubling the Cube
-      - author :
-   9:
-      - title  : The Area of a Circle
-      - author :
-   10:
-      - title  : Euler’s Generalization of Fermat’s Little Theorem
-      - decl   : field_theory/finite.html#nat.modeq.pow_totient
-      - author : Chris Hughes
-   11:
-      - title  : The Infinitude of Primes
-      - decl   : data/nat/prime.html#nat.exists_infinite_primes
-      - author : Jeremy Avigad
-   12:
-      - title  : The Independence of the Parallel Postulate
-      - author :
-   13:
-      - title  : Polyhedron Formula
-      - author :
-   14:
-      - title  : Euler’s Summation of 1 + (1/2)^2 + (1/3)^2 + ….
-      - author :
-   15:
-      - title  : Fundamental Theorem of Integral Calculus
-      - author :
-   16:
-      - title  : Insolvability of General Higher Degree Equations
-      - author :
-   17:
-      - title  : De Moivre’s Theorem
-      - decl   : data/complex/exponential.html#complex.cos_add_sin_mul_I_pow
-      - author : Chris Hughes and Abhimanyu Pallavi Sudhir
-   18:
-      - title  : Liouville’s Theorem and the Construction of Trancendental Numbers
-      - author :
-   19:
-      - title  : Four Squares Theorem
-      - decl   : number_theory/sum_four_squares.html#nat.sum_four_squares
-      - author : Chris Hughes
-   20:
-      - title  : All Primes (1 mod 4) Equal the Sum of Two Squares
-      - decl   : field_theory/finite.html#zmod.sum_two_squares
-      - author : Chris Hughes
-   21:
-      - title  : Green’s Theorem
-      - author :
-   22:
-      - title  : The Non-Denumerability of the Continuum
-      - decl   : data/real/cardinality.html#cardinal.not_countable_real
-      - author : Floris van Doorn
-   23:
-      - title  : Formula for Pythagorean Triples
-      - author :
-   24:
-      - title  : The Undecidability of the Continuum Hypothesis
-      - decl   : independence_of_CH
-      - author : Jesse Michael Han and Floris van Doorn
-      - link   : [result](https://github.com/flypitch/flypitch/), [website](https://flypitch.github.io/)
-      - note   : see the `README` file in the linked repository.
-   25:
-      - title  : Schroeder-Bernstein Theorem
-      - decl   : set_theory/schroeder_bernstein.html#function.embedding.schroeder_bernstein
-      - author : Mario Carneiro
-   26:
-      - title  : Leibnitz’s Series for Pi
-      - author :
-   27:
-      - title  : Sum of the Angles of a Triangle
-      - author :
-   28:
-      - title  : Pascal’s Hexagon Theorem
-      - author :
-   29:
-      - title  : Feuerbach’s Theorem
-      - author :
-   30:
-      - title  : The Ballot Problem
-      - author :
-   31:
-      - title  : Ramsey’s Theorem
-      - author :
-   32:
-      - title  : The Four Color Problem
-      - author :
-   33:
-      - title  : Fermat’s Last Theorem
-      - author :
-   34:
-      - title  : Divergence of the Harmonic Series
-      - author :
-   35:
-      - title  : Taylor’s Theorem
-      - author :
-   36:
-      - title  : Brouwer Fixed Point Theorem
-      - author :
-   37:
-      - title  : The Solution of a Cubic
-      - author :
-   38:
-      - title  : Arithmetic Mean/Geometric Mean
-      - decl   : analysis/mean_inequalities.html#real.am_gm_weighted
-      - author : Yury G. Kudryashov
-   39:
-      - title  : Solutions to Pell’s Equation
-      - decl   : number_theory/pell.html#pell.eq_pell
-      - author : Mario Carneiro
-      - note   : `d` is defined to be `a*a - 1` for an arbitrary `a > 1`.
-   40:
-      - title  : Minkowski’s Fundamental Theorem
-      - author :
-   41:
-      - title  : Puiseux’s Theorem
-      - author :
-   42:
-      - title  : Sum of the Reciprocals of the Triangular Numbers
-      - author :
-   43:
-      - title  : The Isoperimetric Theorem
-      - author :
-   44:
-      - title  : The Binomial Theorem
-      - decl   : data/nat/choose.html#add_pow
-      - author : Chris Hughes
-   45:
-      - title  : The Partition Theorem
-      - author :
-   46:
-      - title  : The Solution of the General Quartic Equation
-      - author :
-   47:
-      - title  : The Central Limit Theorem
-      - author :
-   48:
-      - title  : Dirichlet’s Theorem
-      - author :
-   49:
-      - title  : The Cayley-Hamilton Thoerem
-      - author :
-   50:
-      - title  : The Number of Platonic Solids
-      - author :
-   51:
-      - title  : Wilson’s Theorem
-      - decl   : number_theory/quadratic_reciprocity.html#zmod.wilsons_lemma
-      - author : Chris Hughes
-   52:
-      - title  : The Number of Subsets of a Set
-      - decl   : data/finset.html#finset.card_powerset
-      - author : mathlib
-   53:
-      - title  : Pi is Trancendental
-      - author :
-   54:
-      - title  : Konigsberg Bridges Problem
-      - author :
-   55:
-      - title  : Product of Segments of Chords
-      - author :
-   56:
-      - title  : The Hermite-Lindemann Transcendence Theorem
-      - author :
-   57:
-      - title  : Heron’s Formula
-      - author :
-   58:
-      - title  : Formula for the Number of Combinations
-      - decl   : [data/finset.html#finset.card_powerset_len, data/finset.html#finset.mem_powerset_len]
-      - author : mathlib <!--Jeremy Avigad in lean 2-->
-   59:
-      - title  : The Laws of Large Numbers
-      - author :
-   60:
-      - title  : Bezout’s Theorem
-      - decl   : data/int/gcd.html#nat.gcd_eq_gcd_ab
-      - author : mathlib
-   61:
-      - title  : Theorem of Ceva
-      - author :
-   62:
-      - title  : Fair Games Theorem
-      - author :
-   63:
-      - title  : Cantor’s Theorem
-      - decl   : set_theory/cardinal.html#cardinal.cantor
-      - author : mathlib <!-- Mario and/or Johannes -->
-   64:
-      - title  : L’Hopital’s Rule
-      - author :
-   65:
-      - title  : Isosceles Triangle Theorem
-      - author :
-   66:
-      - title  : Sum of a Geometric Series
-      - decl   : [algebra/geom_sum.html#geom_sum, analysis/specific_limits.html#nnreal.has_sum_geometric]
-      - author : Sander R. Dahmen (finite) and Johannes Hölzl (infinite)
-   67:
-      - title  : e is Transcendental
-      - author :
-   68:
-      - title  : Sum of an arithmetic series
-      - decl   : algebra/big_operators.html#finset.sum_range_id
-      - author : Johannes Hölzl
-   69:
-      - title  : Greatest Common Divisor Algorithm
-      - decl   : [algebra/euclidean_domain.html#euclidean_domain.gcd, algebra/euclidean_domain.html#euclidean_domain.gcd_dvd, algebra/euclidean_domain.html#euclidean_domain.dvd_gcd]
-      - author : mathlib
-   70:
-      - title  : The Perfect Number Theorem
-      - author :
-   71:
-      - title  : Order of a Subgroup
-      - decl   : group_theory/order_of_element.html#card_subgroup_dvd_card
-      - author : mathlib
-   72:
-      - title  : Sylow’s Theorem
-      - decl   : [group_theory/sylow.html#sylow.exists_subgroup_card_pow_prime, group_theory/sylow.html#sylow_conjugate, group_theory/sylow.html#card_sylow_dvd, group_theory/sylow.html#card_sylow_modeq_one]
-      - author : Chris Hughes
-   73:
-      - title  : Ascending or Descending Sequences
-      - author :
-   74:
-      - title  : The Principle of Mathematical Induction
-      - decl   : [nat, nat.rec]
-      - note   : Automatically generated when defining the natural numbers
-      - author : Leonardo de Moura
-   75:
-      - title  : The Mean Value Theorem
-      - decl   : analysis/calculus/mean_value.html#exists_deriv_eq_slope
-      - author : Yury G. Kudryashov
-   76:
-      - title  : Fourier Series
-      - author :
-   77:
-      - title  : Sum of kth powers
-      - author :
-   78:
-      - title  : The Cauchy-Schwarz Inequality
-      - author :
-   79:
-      - title  : The Intermediate Value Theorem
-      - decl   : real
-      - author : mathlib (Rob Lewis and Chris Hughes)
-   80:
-      - title  : The Fundamental Theorem of Arithmetic
-      - decl   : data/nat/prime.html#nat.factors_unique
-      - author : mathlib (Chris Hughes)
- -  note |
-it also has a generalized version, by showing that every Euclidean domain is a unique factorization domain, and showing that the integers form a Euclidean domain. Links: [1](https://github.com/leanprover-community/mathlib/blob/4845b663c182704738868db5861ffb4c6056be23/src/algebra/euclidean_domain.lean#L320) [2](https://github.com/leanprover-community/mathlib/blob/4845b663c182704738868db5861ffb4c6056be23/src/ring_theory/principal_ideal_domain.lean#L71) [3](https://github.com/leanprover-community/mathlib/blob/4845b663c182704738868db5861ffb4c6056be23/src/ring_theory/principal_ideal_domain.lean#L158) [4](https://github.com/leanprover-community/mathlib/blob/4845b663c182704738868db5861ffb4c6056be23/src/ring_theory/unique_factorization_domain.lean#L29) [5](https://github.com/leanprover-community/mathlib/blob/master/src/ring_theory/unique_factorization_domain.lean#L90)
-   81:
-      - title  : Divergence of the Prime Reciprocal Series
-      - author :
-   82:
-      - title  : Dissection of Cubes (J.E. Littlewood’s ‘elegant’ proof)
-      - decl   : archive/cubing_a_cube.html#cannot_cube_a_cube
-      - author : Floris van Doorn
-   83:
-      - title  : The Friendship Theorem
-      - author :
-   84:
-      - title  : Morley’s Theorem
-      - author :
-   85:
-      - title  : Divisibility by 3 Rule
-      - author :
-   86:
-      - title  : Lebesgue Measure and Integration
-      - decl   : measure_theory/integration.html#measure_theory.lintegral
-      - author : Johannes Hölzl
-   87:
-      - title  : Desargues’s Theorem
-      - author :
-   88:
-      - title  : Derangements Formula
-      - author :
-   89:
-      - title  : The Factor and Remainder Theorems
-      - decl   : [data/polynomial.html#polynomial.dvd_iff_is_root, data/polynomial.html#polynomial.mod_X_sub_C_eq_C_eval]
-      - author : Chris Hughes
-   90:
-      - title  : Stirling’s Formula
-      - author :
-   91:
-      - title  : The Triangle Inequality
-      - author :
-   92:
-      - title  : Pick’s Theorem
-      - author :
-   93:
-      - title  : The Birthday Problem
-      - author :
-   94:
-      - title  : The Law of Cosines
-      - author :
-   95:
-      - title  : Ptolemy’s Theorem
-      - author :
-   96:
-      - title  : Principle of Inclusion/Exclusion
-      - decl   : inclusion_exclusion
-      - author : Neil Strickland
-   97:
-      - title  : Cramer’s Rule
-      - author :
-   98:
-      - title  : Bertrand’s Postulate
-      - author :
-   99:
-      - title  : Buffon Needle Problem
-      - author :
-   100:
-      - title  : Descartes Rule of Signs
-      - author :
->>>>>>> 4b77a174
+  author :